package main

import (
	"fmt"
	"log"
	"net/http"
	"strings"

	"github.com/prometheus/client_golang/prometheus"
	"github.com/prometheus/client_golang/prometheus/promhttp"
	"k8s.io/klog/v2"
)

// ClusterManager is an example for a system that might have been built without
// Prometheus in mind. It models a central manager of jobs running in a
// cluster. Thus, we implement a custom Collector called
// ClusterManagerCollector, which collects information from a ClusterManager
// using its provided methods and turns them into Prometheus Metrics for
// collection.
//
// An additional challenge is that multiple instances of the ClusterManager are
// run within the same binary, each in charge of a different zone. We need to
// make use of wrapping Registerers to be able to register each
// ClusterManagerCollector instance with Prometheus.
type ClusterManager struct {
	Zone string
	// Contains many more fields not listed in this example.
}

// ReallyExpensiveAssessmentOfTheSystemState is a mock for the data gathering a
// real cluster manager would have to do. Since it may actually be really
// expensive, it must only be called once per collection. This implementation,
// obviously, only returns some made-up data.
func (c *ClusterManager) ReallyExpensiveAssessmentOfTheSystemState() (
	oomCountByHost map[string]int, ramUsageByHost map[string]float64,
) {
	// Just example fake data.
	oomCountByHost = map[string]int{
		"foo.example.org": 42,
		"bar.example.org": 2001,
	}
	ramUsageByHost = map[string]float64{
		"foo.example.org": 6.023e23,
		"bar.example.org": 3.14,
	}
	return
}

// ClusterManagerCollector implements the Collector interface.
type ClusterManagerCollector struct {
	ClusterManager *ClusterManager
}

// Describe is implemented with DescribeByCollect. That's possible because the
// Collect method will always return the same two metrics with the same two
// descriptors.
func (cc ClusterManagerCollector) Describe(ch chan<- *prometheus.Desc) {
	prometheus.DescribeByCollect(cc, ch)
}

// Collect first triggers the ReallyExpensiveAssessmentOfTheSystemState. Then it
// creates constant metrics for each host on the fly based on the returned data.
//
// Note that Collect could be called concurrently, so we depend on
// ReallyExpensiveAssessmentOfTheSystemState to be concurrency-safe.
func (cc ClusterManagerCollector) Collect(ch chan<- prometheus.Metric) {
	klog.Infof("Starting to collect metrics for scheduler")
	nodevGPUMemoryLimitDesc := prometheus.NewDesc(
		"GPUDeviceMemoryLimit",
		"Device memory limit for a certain GPU",
		[]string{"nodeid", "deviceuuid", "deviceidx"}, nil,
	)
	nodevGPUCoreLimitDesc := prometheus.NewDesc(
		"GPUDeviceCoreLimit",
		"Device memory core limit for a certain GPU",
		[]string{"nodeid", "deviceuuid", "deviceidx"}, nil,
	)
	nodevGPUMemoryAllocatedDesc := prometheus.NewDesc(
		"GPUDeviceMemoryAllocated",
		"Device memory allocated for a certain GPU",
		[]string{"nodeid", "deviceuuid", "deviceidx", "devicecores"}, nil,
	)
	nodevGPUSharedNumDesc := prometheus.NewDesc(
		"GPUDeviceSharedNum",
		"Number of containers sharing this GPU",
		[]string{"nodeid", "deviceuuid", "deviceidx"}, nil,
	)

	nodeGPUCoreAllocatedDesc := prometheus.NewDesc(
		"GPUDeviceCoreAllocated",
		"Device core allocated for a certain GPU",
		[]string{"nodeid", "deviceuuid", "deviceidx"}, nil,
	)
	nodeGPUOverview := prometheus.NewDesc(
		"nodeGPUOverview",
		"GPU overview on a certain node",
		[]string{"nodeid", "deviceuuid", "deviceidx", "devicecores", "sharedcontainers", "devicememorylimit", "devicetype"}, nil,
	)
	nodeGPUMemoryPercentage := prometheus.NewDesc(
		"nodeGPUMemoryPercentage",
		"GPU Memory Allocated Percentage on a certain GPU",
		[]string{"nodeid", "deviceuuid", "deviceidx"}, nil,
	)
	nu := sher.InspectAllNodesUsage()
	for nodeID, val := range *nu {
		for _, devs := range val.Devices {
			ch <- prometheus.MustNewConstMetric(
				nodevGPUMemoryLimitDesc,
				prometheus.GaugeValue,
				float64(devs.Totalmem)*float64(1024)*float64(1024),
				nodeID, devs.Id, fmt.Sprint(devs.Index),
			)
			ch <- prometheus.MustNewConstMetric(
				nodevGPUCoreLimitDesc,
				prometheus.GaugeValue,
				float64(devs.Totalcore),
				nodeID, devs.Id, fmt.Sprint(devs.Index),
			)
			ch <- prometheus.MustNewConstMetric(
				nodevGPUMemoryAllocatedDesc,
				prometheus.GaugeValue,
				float64(devs.Usedmem)*float64(1024)*float64(1024),
				nodeID, devs.Id, fmt.Sprint(devs.Index), fmt.Sprint(devs.Usedcores),
			)
			ch <- prometheus.MustNewConstMetric(
				nodevGPUSharedNumDesc,
				prometheus.GaugeValue,
				float64(devs.Used),
				nodeID, devs.Id, fmt.Sprint(devs.Index),
			)

			ch <- prometheus.MustNewConstMetric(
				nodeGPUCoreAllocatedDesc,
				prometheus.GaugeValue,
				float64(devs.Usedcores),
				nodeID, devs.Id, fmt.Sprint(devs.Index),
			)
			ch <- prometheus.MustNewConstMetric(
				nodeGPUOverview,
				prometheus.GaugeValue,
				float64(devs.Usedmem)*float64(1024)*float64(1024),
				nodeID, devs.Id, fmt.Sprint(devs.Index), fmt.Sprint(devs.Usedcores), fmt.Sprint(devs.Used), fmt.Sprint(devs.Totalmem), devs.Type,
			)
			ch <- prometheus.MustNewConstMetric(
				nodeGPUMemoryPercentage,
				prometheus.GaugeValue,
				float64(devs.Usedmem)/float64(devs.Totalmem),
				nodeID, devs.Id, fmt.Sprint(devs.Index),
			)
		}
	}

	ctrvGPUDeviceAllocatedDesc := prometheus.NewDesc(
		"vGPUPodsDeviceAllocated",
		"vGPU Allocated from pods",
		[]string{"podnamespace", "nodename", "podname", "containeridx", "deviceuuid", "deviceusedcore"}, nil,
	)
	ctrvGPUdeviceAllocatedMemoryPercentageDesc := prometheus.NewDesc(
		"vGPUMemoryPercentage",
		"vGPU memory percentage allocated from a container",
		[]string{"podnamespace", "nodename", "podname", "containeridx", "deviceuuid"}, nil,
	)
	ctrvGPUdeviceAllocateCorePercentageDesc := prometheus.NewDesc(
		"vGPUCorePercentage",
		"vGPU core allocated from a container",
<<<<<<< HEAD
		[]string{"namespace", "nodename", "podname", "containeridx", "deviceuuid"}, nil,
=======
		[]string{"podnamespace", "nodename", "podname", "containeridx", "deviceuuid"}, nil,
>>>>>>> 644b93f5
	)
	schedpods, _ := sher.GetScheduledPods()
	for _, val := range schedpods {
		for ctridx, ctrval := range val.Devices {
			for _, ctrdevval := range ctrval {
				fmt.Println("Collecting", val.Namespace, val.NodeID, val.Name, ctrdevval.UUID, ctrdevval.Usedcores, ctrdevval.Usedmem)
				ch <- prometheus.MustNewConstMetric(
					ctrvGPUDeviceAllocatedDesc,
					prometheus.GaugeValue,
					float64(ctrdevval.Usedmem)*float64(1024)*float64(1024),
					val.Namespace, val.NodeID, val.Name, fmt.Sprint(ctridx), ctrdevval.UUID, fmt.Sprint(ctrdevval.Usedcores))
				var totaldev int32
				found := false
				for _, ni := range *nu {
					for _, nodedev := range ni.Devices {
						//fmt.Println("uuid=", nodedev.Id, ctrdevval.UUID)
						if strings.Compare(nodedev.Id, ctrdevval.UUID) == 0 {
							totaldev = nodedev.Totalmem
							found = true
							break
						}
					}
					if found {
						break
					}
				}
				if totaldev > 0 {
					ch <- prometheus.MustNewConstMetric(
						ctrvGPUdeviceAllocatedMemoryPercentageDesc,
						prometheus.GaugeValue,
						float64(ctrdevval.Usedmem)/float64(totaldev),
						val.Namespace, val.NodeID, val.Name, fmt.Sprint(ctridx), ctrdevval.UUID)
				}
				ch <- prometheus.MustNewConstMetric(
					ctrvGPUdeviceAllocateCorePercentageDesc,
					prometheus.GaugeValue,
					float64(ctrdevval.Usedcores),
					val.Namespace, val.NodeID, val.Name, fmt.Sprint(ctridx), ctrdevval.UUID)
			}
		}
	}
}

// NewClusterManager first creates a Prometheus-ignorant ClusterManager
// instance. Then, it creates a ClusterManagerCollector for the just created
// ClusterManager. Finally, it registers the ClusterManagerCollector with a
// wrapping Registerer that adds the zone as a label. In this way, the metrics
// collected by different ClusterManagerCollectors do not collide.
func NewClusterManager(zone string, reg prometheus.Registerer) *ClusterManager {
	c := &ClusterManager{
		Zone: zone,
	}
	cc := ClusterManagerCollector{ClusterManager: c}
	prometheus.WrapRegistererWith(prometheus.Labels{"zone": zone}, reg).MustRegister(cc)
	return c
}

func initmetrics(bindAddress string) {
	// Since we are dealing with custom Collector implementations, it might
	// be a good idea to try it out with a pedantic registry.
	klog.Infof("Initializing metrics for scheduler")
	reg := prometheus.NewRegistry()

	// Construct cluster managers. In real code, we would assign them to
	// variables to then do something with them.
	NewClusterManager("vGPU", reg)
	//NewClusterManager("ca", reg)

	// Add the standard process and Go metrics to the custom registry.
	//reg.MustRegister(
	//	prometheus.NewProcessCollector(prometheus.ProcessCollectorOpts{}),
	//	prometheus.NewGoCollector(),
	//)

	http.Handle("/metrics", promhttp.HandlerFor(reg, promhttp.HandlerOpts{}))
	log.Fatal(http.ListenAndServe(bindAddress, nil))
}<|MERGE_RESOLUTION|>--- conflicted
+++ resolved
@@ -8,7 +8,7 @@
 
 	"github.com/prometheus/client_golang/prometheus"
 	"github.com/prometheus/client_golang/prometheus/promhttp"
-	"k8s.io/klog/v2"
+	klog "k8s.io/klog/v2"
 )
 
 // ClusterManager is an example for a system that might have been built without
@@ -163,11 +163,7 @@
 	ctrvGPUdeviceAllocateCorePercentageDesc := prometheus.NewDesc(
 		"vGPUCorePercentage",
 		"vGPU core allocated from a container",
-<<<<<<< HEAD
-		[]string{"namespace", "nodename", "podname", "containeridx", "deviceuuid"}, nil,
-=======
 		[]string{"podnamespace", "nodename", "podname", "containeridx", "deviceuuid"}, nil,
->>>>>>> 644b93f5
 	)
 	schedpods, _ := sher.GetScheduledPods()
 	for _, val := range schedpods {
