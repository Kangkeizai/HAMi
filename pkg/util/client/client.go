package client

import (
	"fmt"
	"os"
	"path/filepath"
	"strconv"

	"k8s.io/client-go/kubernetes"
	"k8s.io/client-go/rest"
	"k8s.io/client-go/tools/clientcmd"
	"k8s.io/klog/v2"
)

<<<<<<< HEAD
var (
	kubeClient  kubernetes.Interface
	runE2ETests bool
)

func init() {
	runE2ETests = shouldRunE2ETests()

	if !runE2ETests {
		initKubeClient()
	}
}

func shouldRunE2ETests() bool {
	runE2ETestsStr := os.Getenv("RUN_E2E_TESTS")
	runE2ETests, err := strconv.ParseBool(runE2ETestsStr)
	if err != nil {
		klog.Errorf("Failed to parse RUN_E2E_TESTS env var: %v", err)
		return false
	}

	return runE2ETests
}

func initKubeClient() {
	var err error
	kubeClient, err = NewClient()
	if err != nil {
		klog.Errorf("Failed to init kubernetes client: %v", err)
=======
var kubeClient kubernetes.Interface

func init() {
	var err error
	kubeClient, err = NewClient()
	if err != nil {
>>>>>>> 72fa079e
		panic(err)
	}
}

func GetClient() kubernetes.Interface {
	return kubeClient
}

// NewClient connects to an API server.
func NewClient() (kubernetes.Interface, error) {
	kubeConfig := os.Getenv("KUBECONFIG")
	if kubeConfig == "" {
		kubeConfig = filepath.Join(os.Getenv("HOME"), ".kube", "config")
	}
	config, err := rest.InClusterConfig()
	if err != nil {
		klog.Infof("Trying config from file: %s", kubeConfig)
		config, err = clientcmd.BuildConfigFromFlags("", kubeConfig)
		if err != nil {
			return nil, fmt.Errorf("BuildConfigFromFlags failed for file %s: %v", kubeConfig, err)
		}
	}
	return kubernetes.NewForConfig(config)
}<|MERGE_RESOLUTION|>--- conflicted
+++ resolved
@@ -4,7 +4,6 @@
 	"fmt"
 	"os"
 	"path/filepath"
-	"strconv"
 
 	"k8s.io/client-go/kubernetes"
 	"k8s.io/client-go/rest"
@@ -12,44 +11,12 @@
 	"k8s.io/klog/v2"
 )
 
-<<<<<<< HEAD
-var (
-	kubeClient  kubernetes.Interface
-	runE2ETests bool
-)
-
-func init() {
-	runE2ETests = shouldRunE2ETests()
-
-	if !runE2ETests {
-		initKubeClient()
-	}
-}
-
-func shouldRunE2ETests() bool {
-	runE2ETestsStr := os.Getenv("RUN_E2E_TESTS")
-	runE2ETests, err := strconv.ParseBool(runE2ETestsStr)
-	if err != nil {
-		klog.Errorf("Failed to parse RUN_E2E_TESTS env var: %v", err)
-		return false
-	}
-
-	return runE2ETests
-}
-
-func initKubeClient() {
-	var err error
-	kubeClient, err = NewClient()
-	if err != nil {
-		klog.Errorf("Failed to init kubernetes client: %v", err)
-=======
 var kubeClient kubernetes.Interface
 
 func init() {
 	var err error
 	kubeClient, err = NewClient()
 	if err != nil {
->>>>>>> 72fa079e
 		panic(err)
 	}
 }
